--- conflicted
+++ resolved
@@ -15,13 +15,10 @@
 import { SidebarProvider, useSidebar } from './components/ui/sidebar';
 import { RightSidebarProvider, useRightSidebar } from './components/ui/right-sidebar';
 import RightSidebar from './components/RightSidebar';
-<<<<<<< HEAD
 import { type Provider } from './types';
-=======
 import { ResizablePanelGroup, ResizablePanel, ResizableHandle } from './components/ui/resizable';
 import { loadPanelSizes, savePanelSizes } from './lib/persisted-layout';
 import type { ImperativePanelHandle } from 'react-resizable-panels';
->>>>>>> ff0ad3a1
 
 const SidebarHotkeys: React.FC = () => {
   const { toggle: toggleLeftSidebar } = useSidebar();
