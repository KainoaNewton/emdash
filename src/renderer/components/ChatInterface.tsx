--- conflicted
+++ resolved
@@ -436,7 +436,7 @@
       }
       return parts.join('\n');
     }
-<<<<<<< HEAD
+
     const gh = (md as any)?.githubIssue as
       | { number: number; title?: string; url?: string; state?: string; assignees?: any[]; labels?: any[]; body?: string }
       | undefined;
@@ -467,7 +467,7 @@
         parts.push('', 'Issue Description:', clipped);
       }
       return parts.join('\n');
-=======
+
     const j = md?.jiraIssue as any;
     if (j) {
       const lines: string[] = [];
@@ -481,7 +481,6 @@
       if (details.length) lines.push(`Details: ${details.join(' • ')}`);
       if (j.url) lines.push(`URL: ${j.url}`);
       return lines.join('\n');
->>>>>>> a113e44e
     }
     return null;
   }, [isTerminal, workspace.metadata]);
