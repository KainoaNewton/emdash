<<<<<<< HEAD
import React, { useRef, useState } from "react";
import { useReducedMotion } from "motion/react";
import { Button } from "./ui/button";
import { ArrowRight, ChevronDown } from "lucide-react";
import openaiLogo from "../../assets/images/openai.png";
import claudeLogo from "../../assets/images/claude.png";
import factoryLogo from "../../assets/images/factorydroid.png";
=======
import React, { useEffect, useRef, useState } from 'react';
import { AnimatePresence, motion, useReducedMotion } from 'motion/react';
import { Button } from './ui/button';
import { ArrowRight } from 'lucide-react';
import openaiLogo from '../../assets/images/openai.png';
import claudeLogo from '../../assets/images/claude.png';
import factoryLogo from '../../assets/images/factorydroid.png';
import geminiLogo from '../../assets/images/gemini.png';
>>>>>>> 93030084
import {
  Select,
  SelectTrigger,
  SelectValue,
  SelectContent,
  SelectItem,
  SelectItemText,
<<<<<<< HEAD
} from "./ui/select";
import {
  TooltipProvider,
  Tooltip,
  TooltipTrigger,
  TooltipContent,
} from "./ui/tooltip";
import { useFileIndex } from "../hooks/useFileIndex";
import FileTypeIcon from "./ui/file-type-icon";
=======
} from './ui/select';
import { TooltipProvider, Tooltip, TooltipTrigger, TooltipContent } from './ui/tooltip';
import { useFileIndex } from '../hooks/useFileIndex';
import FileTypeIcon from './ui/file-type-icon';
>>>>>>> 93030084

interface ChatInputProps {
  value: string;
  onChange: (value: string) => void;
  onSend: () => void;
  onCancel: () => void;
  isLoading: boolean;
  loadingSeconds: number;
  isCodexInstalled: boolean | null;
  agentCreated: boolean;
  disabled?: boolean;
  workspacePath?: string;
<<<<<<< HEAD
  provider?: "codex" | "claude" | "droid";
  onProviderChange?: (p: "codex" | "claude" | "droid") => void;
=======
  provider?: 'codex' | 'claude' | 'droid' | 'gemini';
  onProviderChange?: (p: 'codex' | 'claude' | 'droid' | 'gemini') => void;
>>>>>>> 93030084
  selectDisabled?: boolean;
}

const MAX_LOADING_SECONDS = 60 * 60; // 60 minutes

const formatLoadingTime = (seconds: number): string => {
  if (seconds <= 0) return '0s';

  const clamped = Math.min(seconds, MAX_LOADING_SECONDS);
  const minutes = Math.floor(clamped / 60);
  const remainingSeconds = clamped % 60;

  if (minutes >= 60) {
    return '60m';
  }

  if (minutes === 0) {
    return `${clamped}s`;
  }

  if (remainingSeconds === 0) {
    return `${minutes}m`;
  }

  return `${minutes}m ${remainingSeconds}s`;
};

export const ChatInput: React.FC<ChatInputProps> = ({
  value,
  onChange,
  onSend,
  onCancel,
  isLoading,
  loadingSeconds,
  isCodexInstalled,
  agentCreated,
  disabled = false,
  workspacePath,
  provider = "codex",
  onProviderChange,
  selectDisabled = false,
}) => {
  const [isFocused, setIsFocused] = useState(false);
  // Provider is controlled by parent (codex | claude | droid | gemini)
  const shouldReduceMotion = useReducedMotion();
  const textareaRef = useRef<HTMLTextAreaElement>(null);

  // File index for @ mention
  const { search } = useFileIndex(workspacePath);
  const [mentionOpen, setMentionOpen] = useState(false);
  const [mentionQuery, setMentionQuery] = useState('');
  const [mentionStart, setMentionStart] = useState<number | null>(null);
  const [mentionIndex, setMentionIndex] = useState(0);
  const [mentionResults, setMentionResults] = useState<
    Array<{ path: string; type: 'file' | 'dir' }>
  >([]);

<<<<<<< HEAD
  const [isSelectOpen, setIsSelectOpen] = useState(false);
=======
  // Debounce mention search to avoid heavy sync work on every keystroke in large repos
  useEffect(() => {
    if (!mentionOpen) {
      setMentionResults([]);
      return;
    }
    const handle = setTimeout(() => {
      try {
        setMentionResults(search(mentionQuery, 12));
      } catch {
        setMentionResults([]);
      }
    }, 120);
    return () => clearTimeout(handle);
  }, [mentionOpen, mentionQuery, search]);
>>>>>>> 93030084

  const mentionResults = mentionOpen ? search(mentionQuery, 12) : [];

  const handleKeyDown = (e: React.KeyboardEvent) => {
    // Send on Enter (unless Shift) when mention is closed
<<<<<<< HEAD
    if (e.key === "Enter" && !e.shiftKey && !mentionOpen) {
=======
    if (e.key === 'Enter' && !e.shiftKey && !mentionOpen) {
>>>>>>> 93030084
      e.preventDefault();
      if (!isLoading) onSend();
      return;
    }

    // Mention navigation
    if (mentionOpen) {
<<<<<<< HEAD
      if (e.key === "ArrowDown") {
        e.preventDefault();
        setMentionIndex((i) =>
          Math.min(i + 1, Math.max(mentionResults.length - 1, 0))
        );
        return;
      }
      if (e.key === "ArrowUp") {
=======
      if (e.key === 'ArrowDown') {
        e.preventDefault();
        setMentionIndex((i) => Math.min(i + 1, Math.max(mentionResults.length - 1, 0)));
        return;
      }
      if (e.key === 'ArrowUp') {
>>>>>>> 93030084
        e.preventDefault();
        setMentionIndex((i) => Math.max(i - 1, 0));
        return;
      }
<<<<<<< HEAD
      if (e.key === "Enter") {
=======
      if (e.key === 'Enter') {
>>>>>>> 93030084
        e.preventDefault();
        const pick = mentionResults[mentionIndex];
        if (pick) applyMention(pick.path);
        return;
      }
<<<<<<< HEAD
      if (e.key === "Escape") {
=======
      if (e.key === 'Escape') {
>>>>>>> 93030084
        e.preventDefault();
        closeMention();
        return;
      }
    }
  };

  function openMention(start: number, query: string) {
    setMentionStart(start);
    setMentionQuery(query);
    setMentionIndex(0);
    setMentionOpen(true);
  }

  function closeMention() {
    setMentionOpen(false);
    setMentionQuery('');
    setMentionStart(null);
    setMentionIndex(0);
  }

  function detectMention(nextValue: string, caret: number) {
    // Find the nearest '@' to the left of caret that starts a token
    // Token continues until whitespace or line break
    let i = caret - 1;
    while (i >= 0) {
      const ch = nextValue[i];
      if (ch === '@') break;
      if (/\s/.test(ch)) return closeMention();
      i--;
    }
    if (i < 0 || nextValue[i] !== '@') return closeMention();

    const start = i; // position of '@'
    const query = nextValue.slice(start + 1, caret);
    openMention(start, query);
  }

  function applyMention(pickPath: string) {
    if (mentionStart == null) return;
    const el = textareaRef.current;
    const caret = el ? el.selectionStart : value.length;
    const before = value.slice(0, mentionStart);
    const after = value.slice(caret);
    // Keep leading '@', insert selected relative path
    const next = `${before}@${pickPath}${after}`;
    onChange(next);
    closeMention();
    // Restore caret after inserted text
    requestAnimationFrame(() => {
      if (el) {
        const pos = before.length + 1 + pickPath.length;
        el.selectionStart = el.selectionEnd = pos;
        el.focus();
      }
    });
  }

  const getPlaceholder = () => {
<<<<<<< HEAD
    if (provider === "codex" && !isCodexInstalled) {
      return "Codex CLI not installed...";
=======
    if (provider === 'codex' && !isCodexInstalled) {
      return 'Codex CLI not installed...';
>>>>>>> 93030084
    }
    if (!agentCreated) {
      return 'Initializing...';
    }
<<<<<<< HEAD
    if (provider === "claude") return "Tell Claude Code what to do...";
    if (provider === "droid") return "Factory Droid uses the terminal above.";
    return "Tell Codex what to do...";
=======
    if (provider === 'claude') return 'Tell Claude Code what to do...';
    if (provider === 'droid') return 'Factory Droid uses the terminal above.';
    if (provider === 'gemini') return 'Gemini CLI uses the terminal above.';
    return 'Tell Codex what to do...';
>>>>>>> 93030084
  };

  const trimmedValue = value.trim();
  const baseDisabled =
    disabled ||
<<<<<<< HEAD
    (provider === "codex"
      ? !isCodexInstalled || !agentCreated
      : provider === "claude"
      ? !agentCreated
      : true); // droid: input disabled, terminal-only
  const textareaDisabled = baseDisabled || isLoading;
  const sendDisabled =
    provider === "droid"
      ? true
      : isLoading
      ? baseDisabled
      : baseDisabled || !trimmedValue;
=======
    (provider === 'codex'
      ? !isCodexInstalled || !agentCreated
      : provider === 'claude'
        ? !agentCreated
        : true); // droid/gemini: input disabled, terminal-only
  const textareaDisabled = baseDisabled || isLoading;
  const sendDisabled =
    provider === 'droid' || provider === 'gemini'
      ? true
      : isLoading
        ? baseDisabled
        : baseDisabled || !trimmedValue;
>>>>>>> 93030084

  return (
    <div className="px-6 pt-4 pb-6">
      <div className="max-w-4xl mx-auto">
        <div
          className={`relative bg-white dark:bg-gray-800 border border-gray-200 dark:border-gray-700 rounded-md transition-shadow duration-200 ${
            isFocused ? 'shadow-2xl' : 'shadow-lg'
          }`}
        >
          <div className="p-4">
            <textarea
              ref={textareaRef}
              className="w-full resize-none border-none outline-none bg-transparent text-gray-900 dark:text-gray-100 text-sm placeholder-gray-500 dark:placeholder-gray-400"
              value={value}
              onChange={(e) => {
                const next = e.target.value;
                onChange(next);
                const caret = e.target.selectionStart ?? next.length;
                detectMention(next, caret);
              }}
              onKeyDown={handleKeyDown}
              onFocus={() => setIsFocused(true)}
              onBlur={() => setIsFocused(false)}
              placeholder={getPlaceholder()}
              rows={2}
              disabled={textareaDisabled}
              style={{ minHeight: '56px' }}
            />
            {mentionOpen && mentionResults.length > 0 && (
              <div className="absolute left-4 bottom-40 z-20 w-[520px] max-w-[calc(100%-2rem)] rounded-md border border-gray-200 dark:border-gray-700 bg-white dark:bg-gray-800 shadow-xl overflow-hidden">
                <div className="max-h-64 overflow-y-auto">
                  {mentionResults.map((item, idx) => (
                    <button
                      key={`${item.type}:${item.path}`}
                      type="button"
                      onMouseDown={(e) => {
                        e.preventDefault();
                        applyMention(item.path);
                      }}
                      className={`w-full text-left px-3 py-2 text-xs flex items-center gap-2 hover:bg-gray-100 dark:hover:bg-gray-700 ${
<<<<<<< HEAD
                        idx === mentionIndex
                          ? "bg-gray-100 dark:bg-gray-700"
                          : ""
=======
                        idx === mentionIndex ? 'bg-gray-100 dark:bg-gray-700' : ''
>>>>>>> 93030084
                      }`}
                    >
                      <span className="inline-flex items-center justify-center w-4 h-4 text-gray-500">
                        <FileTypeIcon
                          path={item.path}
                          type={item.type}
                          size={14}
                        />
                      </span>
                      <span className="truncate text-gray-800 dark:text-gray-200">
                        {item.path}
                      </span>
                    </button>
                  ))}
                </div>
                <div className="px-3 py-1 text-[10px] text-gray-500 border-t border-gray-200 dark:border-gray-700">
                  Type to filter files and folders • ↑/↓ to navigate • Enter to
                  insert
                </div>
              </div>
            )}
          </div>

          <div className="flex items-center justify-between px-4 py-3 rounded-b-xl">
            <div className="relative inline-block w-[12rem]">
              <Select
                value={provider}
                onValueChange={(v) => {
                  if (!selectDisabled)
                    onProviderChange &&
<<<<<<< HEAD
                      onProviderChange(v as "codex" | "claude" | "droid");
                }}
                onOpenChange={setIsSelectOpen}
=======
                      onProviderChange(v as 'codex' | 'claude' | 'droid' | 'gemini');
                }}
>>>>>>> 93030084
                disabled={selectDisabled}
              >
                {selectDisabled ? (
                  <TooltipProvider delayDuration={250}>
                    <Tooltip>
                      <TooltipTrigger asChild>
                        <SelectTrigger
                          aria-disabled
<<<<<<< HEAD
                          className={`h-9 bg-gray-100 dark:bg-gray-700 border-none ${
                            selectDisabled
                              ? "opacity-60 cursor-not-allowed"
                              : ""
                          }`}
                        >
                          <div className="flex items-center gap-2">
                            {provider === "claude" ? (
=======
                          className={`h-9 bg-gray-100 dark:bg-gray-700 border-none ${selectDisabled ? 'opacity-60 cursor-not-allowed' : ''}`}
                        >
                          <div className="flex items-center gap-2">
                            {provider === 'claude' ? (
>>>>>>> 93030084
                              <img
                                src={claudeLogo}
                                alt="Claude Code"
                                className="w-4 h-4 shrink-0"
                              />
<<<<<<< HEAD
                            ) : provider === "codex" ? (
                              <img
                                src={openaiLogo}
                                alt="Codex"
                                className="w-4 h-4 shrink-0"
                              />
                            ) : (
                              <img
                                src={factoryLogo}
                                alt="Factory Droid"
                                className="w-4 h-4 shrink-0"
                              />
=======
                            ) : provider === 'codex' ? (
                              <img src={openaiLogo} alt="Codex" className="w-4 h-4 shrink-0" />
                            ) : provider === 'droid' ? (
                              <img
                                src={factoryLogo}
                                alt="Factory Droid"
                                className="w-4 h-4 shrink-0"
                              />
                            ) : (
                              <img src={geminiLogo} alt="Gemini CLI" className="w-4 h-4 shrink-0" />
>>>>>>> 93030084
                            )}
                            <SelectValue placeholder="Select provider" />
                          </div>
                        </SelectTrigger>
                      </TooltipTrigger>
                      <TooltipContent>
                        <p>Provider is locked for this conversation.</p>
                      </TooltipContent>
                    </Tooltip>
                  </TooltipProvider>
                ) : (
                  <SelectTrigger className="h-9 bg-gray-100 dark:bg-gray-700 border-none">
                    <div className="flex items-center gap-2">
<<<<<<< HEAD
                      {provider === "claude" ? (
                        <img
                          src={claudeLogo}
                          alt="Claude Code"
                          className="w-4 h-4 shrink-0"
                        />
                      ) : provider === "codex" ? (
                        <img
                          src={openaiLogo}
                          alt="Codex"
                          className="w-4 h-4 shrink-0"
                        />
                      ) : (
                        <img
                          src={factoryLogo}
                          alt="Factory Droid"
                          className="w-4 h-4 shrink-0"
                        />
=======
                      {provider === 'claude' ? (
                        <img src={claudeLogo} alt="Claude Code" className="w-4 h-4 shrink-0" />
                      ) : provider === 'codex' ? (
                        <img src={openaiLogo} alt="Codex" className="w-4 h-4 shrink-0" />
                      ) : provider === 'droid' ? (
                        <img src={factoryLogo} alt="Factory Droid" className="w-4 h-4 shrink-0" />
                      ) : (
                        <img src={geminiLogo} alt="Gemini CLI" className="w-4 h-4 shrink-0" />
>>>>>>> 93030084
                      )}
                      <SelectValue placeholder="Select provider" />
                    </div>
                    <ChevronDown
                      className={`h-4 w-4 text-gray-500 transition-transform duration-200 ${
                        isSelectOpen ? "rotate-180" : ""
                      }`}
                    />
                  </SelectTrigger>
                )}
                <SelectContent>
                  <SelectItem value="codex">
                    <div className="flex items-center gap-2">
                      <img src={openaiLogo} alt="Codex" className="w-4 h-4" />
                      <SelectItemText>Codex</SelectItemText>
                    </div>
                  </SelectItem>
                  <SelectItem value="claude">
                    <div className="flex items-center gap-2">
                      <img
                        src={claudeLogo}
                        alt="Claude Code"
                        className="w-4 h-4"
                      />
                      <SelectItemText>Claude Code</SelectItemText>
                    </div>
                  </SelectItem>
                  <SelectItem value="droid">
                    <div className="flex items-center gap-2">
                      <img
                        src={factoryLogo}
                        alt="Factory Droid"
                        className="w-4 h-4"
                      />
                      <SelectItemText>Droid</SelectItemText>
                    </div>
                  </SelectItem>
                  <SelectItem value="gemini">
                    <div className="flex items-center gap-2">
                      <img src={geminiLogo} alt="Gemini CLI" className="w-4 h-4" />
                      <SelectItemText>Gemini</SelectItemText>
                    </div>
                  </SelectItem>
                </SelectContent>
              </Select>
            </div>

            <div className="flex items-center gap-2">
              {isLoading && (
                <span className="text-xs text-gray-500 dark:text-gray-400 font-medium w-16 text-right tabular-nums">
                  {formatLoadingTime(loadingSeconds)}
                </span>
              )}
              <Button
                type="button"
                onClick={isLoading ? onCancel : onSend}
                disabled={sendDisabled}
                className={`group relative h-9 w-9 p-0 rounded-md text-gray-600 dark:text-gray-300 transition-colors disabled:opacity-50 disabled:pointer-events-none ${
                  isLoading
                    ? 'bg-gray-200 dark:bg-gray-700 hover:bg-red-300 hover:text-white dark:hover:text-white'
                    : 'bg-gray-100 dark:bg-gray-700 hover:bg-gray-200 dark:hover:bg-gray-600'
                }`}
                aria-label={
<<<<<<< HEAD
                  provider === "droid"
                    ? "Droid uses terminal"
                    : isLoading
                    ? "Stop Codex"
                    : "Send"
                }
              >
                {provider === "droid" ? (
=======
                  provider === 'droid' || provider === 'gemini'
                    ? 'Terminal-only provider'
                    : isLoading
                      ? 'Stop Codex'
                      : 'Send'
                }
              >
                {provider === 'droid' || provider === 'gemini' ? (
>>>>>>> 93030084
                  <div className="flex items-center justify-center w-full h-full">
                    <div className="w-3.5 h-3.5 rounded-[3px] bg-gray-500 dark:bg-gray-300" />
                  </div>
                ) : isLoading ? (
                  <div className="flex items-center justify-center w-full h-full">
                    <div className="w-3.5 h-3.5 rounded-[3px] bg-gray-500 dark:bg-gray-300 transition-colors duration-150 group-hover:bg-red-500" />
                  </div>
                ) : (
                  <ArrowRight className="w-4 h-4" />
                )}
              </Button>
            </div>
          </div>
        </div>
      </div>
    </div>
  );
};

export default ChatInput;<|MERGE_RESOLUTION|>--- conflicted
+++ resolved
@@ -1,21 +1,11 @@
-<<<<<<< HEAD
-import React, { useRef, useState } from "react";
-import { useReducedMotion } from "motion/react";
-import { Button } from "./ui/button";
-import { ArrowRight, ChevronDown } from "lucide-react";
-import openaiLogo from "../../assets/images/openai.png";
-import claudeLogo from "../../assets/images/claude.png";
-import factoryLogo from "../../assets/images/factorydroid.png";
-=======
 import React, { useEffect, useRef, useState } from 'react';
 import { AnimatePresence, motion, useReducedMotion } from 'motion/react';
 import { Button } from './ui/button';
-import { ArrowRight } from 'lucide-react';
+import { ArrowRight, ChevronDown } from "lucide-react";
 import openaiLogo from '../../assets/images/openai.png';
 import claudeLogo from '../../assets/images/claude.png';
 import factoryLogo from '../../assets/images/factorydroid.png';
 import geminiLogo from '../../assets/images/gemini.png';
->>>>>>> 93030084
 import {
   Select,
   SelectTrigger,
@@ -23,7 +13,6 @@
   SelectContent,
   SelectItem,
   SelectItemText,
-<<<<<<< HEAD
 } from "./ui/select";
 import {
   TooltipProvider,
@@ -33,12 +22,6 @@
 } from "./ui/tooltip";
 import { useFileIndex } from "../hooks/useFileIndex";
 import FileTypeIcon from "./ui/file-type-icon";
-=======
-} from './ui/select';
-import { TooltipProvider, Tooltip, TooltipTrigger, TooltipContent } from './ui/tooltip';
-import { useFileIndex } from '../hooks/useFileIndex';
-import FileTypeIcon from './ui/file-type-icon';
->>>>>>> 93030084
 
 interface ChatInputProps {
   value: string;
@@ -51,13 +34,8 @@
   agentCreated: boolean;
   disabled?: boolean;
   workspacePath?: string;
-<<<<<<< HEAD
-  provider?: "codex" | "claude" | "droid";
-  onProviderChange?: (p: "codex" | "claude" | "droid") => void;
-=======
   provider?: 'codex' | 'claude' | 'droid' | 'gemini';
   onProviderChange?: (p: 'codex' | 'claude' | 'droid' | 'gemini') => void;
->>>>>>> 93030084
   selectDisabled?: boolean;
 }
 
@@ -115,9 +93,8 @@
     Array<{ path: string; type: 'file' | 'dir' }>
   >([]);
 
-<<<<<<< HEAD
   const [isSelectOpen, setIsSelectOpen] = useState(false);
-=======
+
   // Debounce mention search to avoid heavy sync work on every keystroke in large repos
   useEffect(() => {
     if (!mentionOpen) {
@@ -133,17 +110,12 @@
     }, 120);
     return () => clearTimeout(handle);
   }, [mentionOpen, mentionQuery, search]);
->>>>>>> 93030084
 
   const mentionResults = mentionOpen ? search(mentionQuery, 12) : [];
 
   const handleKeyDown = (e: React.KeyboardEvent) => {
     // Send on Enter (unless Shift) when mention is closed
-<<<<<<< HEAD
-    if (e.key === "Enter" && !e.shiftKey && !mentionOpen) {
-=======
     if (e.key === 'Enter' && !e.shiftKey && !mentionOpen) {
->>>>>>> 93030084
       e.preventDefault();
       if (!isLoading) onSend();
       return;
@@ -151,42 +123,23 @@
 
     // Mention navigation
     if (mentionOpen) {
-<<<<<<< HEAD
-      if (e.key === "ArrowDown") {
-        e.preventDefault();
-        setMentionIndex((i) =>
-          Math.min(i + 1, Math.max(mentionResults.length - 1, 0))
-        );
-        return;
-      }
-      if (e.key === "ArrowUp") {
-=======
       if (e.key === 'ArrowDown') {
         e.preventDefault();
         setMentionIndex((i) => Math.min(i + 1, Math.max(mentionResults.length - 1, 0)));
         return;
       }
       if (e.key === 'ArrowUp') {
->>>>>>> 93030084
         e.preventDefault();
         setMentionIndex((i) => Math.max(i - 1, 0));
         return;
       }
-<<<<<<< HEAD
-      if (e.key === "Enter") {
-=======
       if (e.key === 'Enter') {
->>>>>>> 93030084
         e.preventDefault();
         const pick = mentionResults[mentionIndex];
         if (pick) applyMention(pick.path);
         return;
       }
-<<<<<<< HEAD
-      if (e.key === "Escape") {
-=======
       if (e.key === 'Escape') {
->>>>>>> 93030084
         e.preventDefault();
         closeMention();
         return;
@@ -246,46 +199,21 @@
   }
 
   const getPlaceholder = () => {
-<<<<<<< HEAD
-    if (provider === "codex" && !isCodexInstalled) {
-      return "Codex CLI not installed...";
-=======
     if (provider === 'codex' && !isCodexInstalled) {
       return 'Codex CLI not installed...';
->>>>>>> 93030084
     }
     if (!agentCreated) {
       return 'Initializing...';
     }
-<<<<<<< HEAD
-    if (provider === "claude") return "Tell Claude Code what to do...";
-    if (provider === "droid") return "Factory Droid uses the terminal above.";
-    return "Tell Codex what to do...";
-=======
     if (provider === 'claude') return 'Tell Claude Code what to do...';
     if (provider === 'droid') return 'Factory Droid uses the terminal above.';
     if (provider === 'gemini') return 'Gemini CLI uses the terminal above.';
     return 'Tell Codex what to do...';
->>>>>>> 93030084
   };
 
   const trimmedValue = value.trim();
   const baseDisabled =
     disabled ||
-<<<<<<< HEAD
-    (provider === "codex"
-      ? !isCodexInstalled || !agentCreated
-      : provider === "claude"
-      ? !agentCreated
-      : true); // droid: input disabled, terminal-only
-  const textareaDisabled = baseDisabled || isLoading;
-  const sendDisabled =
-    provider === "droid"
-      ? true
-      : isLoading
-      ? baseDisabled
-      : baseDisabled || !trimmedValue;
-=======
     (provider === 'codex'
       ? !isCodexInstalled || !agentCreated
       : provider === 'claude'
@@ -298,7 +226,6 @@
       : isLoading
         ? baseDisabled
         : baseDisabled || !trimmedValue;
->>>>>>> 93030084
 
   return (
     <div className="px-6 pt-4 pb-6">
@@ -339,13 +266,7 @@
                         applyMention(item.path);
                       }}
                       className={`w-full text-left px-3 py-2 text-xs flex items-center gap-2 hover:bg-gray-100 dark:hover:bg-gray-700 ${
-<<<<<<< HEAD
-                        idx === mentionIndex
-                          ? "bg-gray-100 dark:bg-gray-700"
-                          : ""
-=======
                         idx === mentionIndex ? 'bg-gray-100 dark:bg-gray-700' : ''
->>>>>>> 93030084
                       }`}
                     >
                       <span className="inline-flex items-center justify-center w-4 h-4 text-gray-500">
@@ -376,14 +297,8 @@
                 onValueChange={(v) => {
                   if (!selectDisabled)
                     onProviderChange &&
-<<<<<<< HEAD
-                      onProviderChange(v as "codex" | "claude" | "droid");
-                }}
-                onOpenChange={setIsSelectOpen}
-=======
                       onProviderChange(v as 'codex' | 'claude' | 'droid' | 'gemini');
                 }}
->>>>>>> 93030084
                 disabled={selectDisabled}
               >
                 {selectDisabled ? (
@@ -392,40 +307,15 @@
                       <TooltipTrigger asChild>
                         <SelectTrigger
                           aria-disabled
-<<<<<<< HEAD
-                          className={`h-9 bg-gray-100 dark:bg-gray-700 border-none ${
-                            selectDisabled
-                              ? "opacity-60 cursor-not-allowed"
-                              : ""
-                          }`}
-                        >
-                          <div className="flex items-center gap-2">
-                            {provider === "claude" ? (
-=======
                           className={`h-9 bg-gray-100 dark:bg-gray-700 border-none ${selectDisabled ? 'opacity-60 cursor-not-allowed' : ''}`}
                         >
                           <div className="flex items-center gap-2">
                             {provider === 'claude' ? (
->>>>>>> 93030084
                               <img
                                 src={claudeLogo}
                                 alt="Claude Code"
                                 className="w-4 h-4 shrink-0"
                               />
-<<<<<<< HEAD
-                            ) : provider === "codex" ? (
-                              <img
-                                src={openaiLogo}
-                                alt="Codex"
-                                className="w-4 h-4 shrink-0"
-                              />
-                            ) : (
-                              <img
-                                src={factoryLogo}
-                                alt="Factory Droid"
-                                className="w-4 h-4 shrink-0"
-                              />
-=======
                             ) : provider === 'codex' ? (
                               <img src={openaiLogo} alt="Codex" className="w-4 h-4 shrink-0" />
                             ) : provider === 'droid' ? (
@@ -436,7 +326,6 @@
                               />
                             ) : (
                               <img src={geminiLogo} alt="Gemini CLI" className="w-4 h-4 shrink-0" />
->>>>>>> 93030084
                             )}
                             <SelectValue placeholder="Select provider" />
                           </div>
@@ -450,26 +339,6 @@
                 ) : (
                   <SelectTrigger className="h-9 bg-gray-100 dark:bg-gray-700 border-none">
                     <div className="flex items-center gap-2">
-<<<<<<< HEAD
-                      {provider === "claude" ? (
-                        <img
-                          src={claudeLogo}
-                          alt="Claude Code"
-                          className="w-4 h-4 shrink-0"
-                        />
-                      ) : provider === "codex" ? (
-                        <img
-                          src={openaiLogo}
-                          alt="Codex"
-                          className="w-4 h-4 shrink-0"
-                        />
-                      ) : (
-                        <img
-                          src={factoryLogo}
-                          alt="Factory Droid"
-                          className="w-4 h-4 shrink-0"
-                        />
-=======
                       {provider === 'claude' ? (
                         <img src={claudeLogo} alt="Claude Code" className="w-4 h-4 shrink-0" />
                       ) : provider === 'codex' ? (
@@ -478,7 +347,6 @@
                         <img src={factoryLogo} alt="Factory Droid" className="w-4 h-4 shrink-0" />
                       ) : (
                         <img src={geminiLogo} alt="Gemini CLI" className="w-4 h-4 shrink-0" />
->>>>>>> 93030084
                       )}
                       <SelectValue placeholder="Select provider" />
                     </div>
@@ -542,16 +410,6 @@
                     : 'bg-gray-100 dark:bg-gray-700 hover:bg-gray-200 dark:hover:bg-gray-600'
                 }`}
                 aria-label={
-<<<<<<< HEAD
-                  provider === "droid"
-                    ? "Droid uses terminal"
-                    : isLoading
-                    ? "Stop Codex"
-                    : "Send"
-                }
-              >
-                {provider === "droid" ? (
-=======
                   provider === 'droid' || provider === 'gemini'
                     ? 'Terminal-only provider'
                     : isLoading
@@ -560,7 +418,6 @@
                 }
               >
                 {provider === 'droid' || provider === 'gemini' ? (
->>>>>>> 93030084
                   <div className="flex items-center justify-center w-full h-full">
                     <div className="w-3.5 h-3.5 rounded-[3px] bg-gray-500 dark:bg-gray-300" />
                   </div>
