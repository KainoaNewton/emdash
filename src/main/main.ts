--- conflicted
+++ resolved
@@ -1,16 +1,14 @@
 import { app, BrowserWindow, ipcMain, dialog } from 'electron'
 import { join } from 'path'
 import { isDev } from './utils/dev'
-<<<<<<< HEAD
-import { registerPtyIpc } from './services/ptyIpc'
-=======
+
 import { GitHubService } from './services/GitHubService'
 import { exec } from 'child_process'
 import { promisify } from 'util'
 import * as fs from 'fs'
 
 const execAsync = promisify(exec)
->>>>>>> a2df3890
+import { registerPtyIpc } from './services/ptyIpc'
 
 let mainWindow: BrowserWindow | null = null
 const githubService = new GitHubService()
